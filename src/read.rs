--- conflicted
+++ resolved
@@ -1,18 +1,11 @@
 //! Structs for reading a ZIP archive
 
-<<<<<<< HEAD
-use crc32::Crc32Reader;
-use compression::CompressionMethod;
-use zipcrypto::ZipCryptoReader;
-use zipcrypto::ZipCryptoReaderValid;
-use spec;
-use result::{ZipResult, ZipError};
-=======
 use crate::crc32::Crc32Reader;
 use crate::compression::CompressionMethod;
+use crate::zipcrypto::ZipCryptoReader;
+use crate::zipcrypto::ZipCryptoReaderValid;
 use crate::spec;
 use crate::result::{ZipResult, ZipError};
->>>>>>> 85153ecd
 use std::io;
 use std::io::prelude::*;
 use std::collections::HashMap;
@@ -71,8 +64,8 @@
 
 enum CryptoReader<'a>
 {
-    Plaintext(io::Take<&'a mut Read>),
-    ZipCrypto(ZipCryptoReaderValid<io::Take<&'a mut Read>>),
+    Plaintext(io::Take<&'a mut dyn Read>),
+    ZipCrypto(ZipCryptoReaderValid<io::Take<&'a mut dyn Read>>),
 }
 
 impl<'a> Read for CryptoReader<'a> {
@@ -87,7 +80,7 @@
 impl<'a> CryptoReader<'a>
 {
     /// Consumes this decoder, returning the underlying reader.
-    pub fn into_inner(self) -> io::Take<&'a mut Read> {
+    pub fn into_inner(self) -> io::Take<&'a mut dyn Read> {
         match self {
             CryptoReader::Plaintext(r) => r,
             CryptoReader::ZipCrypto(r) => r.into_inner(),
@@ -98,7 +91,6 @@
 enum ZipFileReader<'a>
 {
     NoReader,
-<<<<<<< HEAD
     Stored(Crc32Reader<CryptoReader<'a>>),
     #[cfg(feature = "deflate")]
     Deflated(Crc32Reader<flate2::read::DeflateDecoder<CryptoReader<'a>>>),
@@ -122,7 +114,7 @@
 impl<'a> ZipFileReader<'a>
 {
     /// Consumes this decoder, returning the underlying reader.
-    pub fn into_inner(self) -> io::Take<&'a mut Read> {
+    pub fn into_inner(self) -> io::Take<&'a mut dyn Read> {
         match self {
             ZipFileReader::NoReader => panic!("ZipFileReader was in an invalid state"),
             ZipFileReader::Stored(r) => r.into_inner().into_inner(),
@@ -132,13 +124,6 @@
             ZipFileReader::Bzip2(r) => r.into_inner().into_inner().into_inner(),
         }
     }
-=======
-    Stored(Crc32Reader<io::Take<&'a mut dyn Read>>),
-    #[cfg(feature = "deflate")]
-    Deflated(Crc32Reader<flate2::read::DeflateDecoder<io::Take<&'a mut dyn Read>>>),
-    #[cfg(feature = "bzip2")]
-    Bzip2(Crc32Reader<BzDecoder<io::Take<&'a mut dyn Read>>>),
->>>>>>> 85153ecd
 }
 
 /// A struct for reading a zip file
@@ -156,12 +141,8 @@
 fn make_reader<'a>(
     compression_method: crate::compression::CompressionMethod,
     crc32: u32,
-<<<<<<< HEAD
-    reader: io::Take<&'a mut io::Read>,
+    reader: io::Take<&'a mut dyn io::Read>,
     password: Option<&[u8]>)
-=======
-    reader: io::Take<&'a mut dyn io::Read>)
->>>>>>> 85153ecd
         -> ZipResult<ZipFileReader<'a>> {
     
     let reader = match password
@@ -341,12 +322,6 @@
     pub fn offset(&self) -> u64 {
         self.offset
     }
-    
-    /// Search for a file entry by name, decrypt with given password
-    pub fn by_name_decrypt<'a>(&'a mut self, name: &str, password: &[u8]) -> ZipResult<ZipFile<'a>>
-    {
-        self.by_name_internal(name, Some(password))
-    }
 
     /// Get the comment of the zip archive.
     pub fn comment(&self) -> &[u8] {
@@ -358,12 +333,18 @@
         self.names_map.keys().map(|s| s.as_str())
     }
 
+    /// Search for a file entry by name, decrypt with given password
+    pub fn by_name_decrypt<'a>(&'a mut self, name: &str, password: &[u8]) -> ZipResult<ZipFile<'a>>
+    {
+        self.by_name_internal(name, Some(password))
+    }
+
     /// Search for a file entry by name
     pub fn by_name<'a>(&'a mut self, name: &str) -> ZipResult<ZipFile<'a>>
     {
         self.by_name_internal(name, None)
     }
-    
+
     fn by_name_internal<'a>(&'a mut self, name: &str, password: Option<&[u8]>) -> ZipResult<ZipFile<'a>>
     {
         let index = match self.names_map.get(name) {
@@ -378,7 +359,7 @@
     {
         self.by_index_internal(file_number, Some(password))
     }
-    
+
     /// Get a contained file by index
     pub fn by_index<'a>(&'a mut self, file_number: usize) -> ZipResult<ZipFile<'a>>
     {
@@ -418,15 +399,9 @@
         data.data_start = data.header_start + magic_and_header + file_name_length + extra_field_length;
 
         self.reader.seek(io::SeekFrom::Start(data.data_start))?;
-<<<<<<< HEAD
-        let limit_reader = (self.reader.by_ref() as &mut Read).take(data.compressed_size);
-        
+        let limit_reader = (self.reader.by_ref() as &mut dyn Read).take(data.compressed_size);
+
         Ok(ZipFile { reader: make_reader(data.compression_method, data.crc32, limit_reader, password)?, data: Cow::Borrowed(data) })
-=======
-        let limit_reader = (self.reader.by_ref() as &mut dyn Read).take(data.compressed_size);
-
-        Ok(ZipFile { reader: make_reader(data.compression_method, data.crc32, limit_reader)?, data: Cow::Borrowed(data) })
->>>>>>> 85153ecd
     }
 
     /// Unwrap and return the inner reader object
@@ -549,27 +524,8 @@
     Ok(())
 }
 
-<<<<<<< HEAD
 /// Methods for retrieving information on zip files
 impl<'a> ZipFile<'a> {
-=======
-fn get_reader<'a>(reader: &'a mut ZipFileReader<'_>) -> &'a mut dyn Read {
-    match *reader {
-        ZipFileReader::NoReader => panic!("ZipFileReader was in an invalid state"),
-        ZipFileReader::Stored(ref mut r) => r as &mut dyn Read,
-        #[cfg(feature = "deflate")]
-        ZipFileReader::Deflated(ref mut r) => r as &mut dyn Read,
-        #[cfg(feature = "bzip2")]
-        ZipFileReader::Bzip2(ref mut r) => r as &mut dyn Read,
-    }
-}
-
-/// Methods for retrieving information on zip files
-impl<'a> ZipFile<'a> {
-    fn get_reader(&mut self) -> &mut dyn Read {
-        get_reader(&mut self.reader)
-    }
->>>>>>> 85153ecd
     /// Get the version of the file
     pub fn version_made_by(&self) -> (u8, u8) {
         (self.data.version_made_by / 10, self.data.version_made_by % 10)
